--- conflicted
+++ resolved
@@ -109,7 +109,6 @@
    "cell_type": "code",
    "execution_count": null,
    "metadata": {},
-<<<<<<< HEAD
    "outputs": [
     {
      "name": "stderr",
@@ -119,9 +118,6 @@
      ]
     }
    ],
-=======
-   "outputs": [],
->>>>>>> 73a64e55
    "source": [
     "# A `ChatCaller`\n",
     "caller = create_chat_caller(\n",
@@ -151,7 +147,6 @@
    "cell_type": "code",
    "execution_count": null,
    "metadata": {},
-<<<<<<< HEAD
    "outputs": [
     {
      "name": "stdout",
@@ -192,9 +187,6 @@
      ]
     }
    ],
-=======
-   "outputs": [],
->>>>>>> 73a64e55
    "source": [
     "# callers are called as functions to get the response from the LLM\n",
     "response = caller(system_vars=None, user_vars={\"content\": \"Who is Harry Potter?\"})\n",
@@ -216,7 +208,6 @@
    "cell_type": "code",
    "execution_count": null,
    "metadata": {},
-<<<<<<< HEAD
    "outputs": [
     {
      "name": "stderr",
@@ -226,9 +217,6 @@
      ]
     }
    ],
-=======
-   "outputs": [],
->>>>>>> 73a64e55
    "source": [
     "# A `RegexCaller` validates the response with a regex pattern\n",
     "pattern = re.compile(r\"\\b[A-E]\\b(?!.*\\b[A-E]\\b)\")\n",
@@ -269,7 +257,6 @@
    "cell_type": "code",
    "execution_count": null,
    "metadata": {},
-<<<<<<< HEAD
    "outputs": [
     {
      "name": "stdout",
@@ -279,9 +266,6 @@
      ]
     }
    ],
-=======
-   "outputs": [],
->>>>>>> 73a64e55
    "source": [
     "question = \"\"\"\n",
     "Han Solo is:\n",
@@ -303,7 +287,6 @@
    "cell_type": "code",
    "execution_count": null,
    "metadata": {},
-<<<<<<< HEAD
    "outputs": [
     {
      "name": "stderr",
@@ -313,9 +296,6 @@
      ]
     }
    ],
-=======
-   "outputs": [],
->>>>>>> 73a64e55
    "source": [
     "# A `StructuredCaller` validates the response with a Pydantic model, and is good for structure data extraction\n",
     "class Person(BaseModel, extra=\"ignore\"):\n",
@@ -368,7 +348,6 @@
    "cell_type": "code",
    "execution_count": null,
    "metadata": {},
-<<<<<<< HEAD
    "outputs": [
     {
      "name": "stdout",
@@ -383,9 +362,6 @@
      ]
     }
    ],
-=======
-   "outputs": [],
->>>>>>> 73a64e55
    "source": [
     "introduction = \"\"\"\n",
     "Hi, my name is Bob and I'm 42.  I work in a button factory, and my favorite color is blue.\n",
@@ -410,7 +386,6 @@
    "cell_type": "code",
    "execution_count": null,
    "metadata": {},
-<<<<<<< HEAD
    "outputs": [
     {
      "name": "stderr",
@@ -420,9 +395,6 @@
      ]
     }
    ],
-=======
-   "outputs": [],
->>>>>>> 73a64e55
    "source": [
     "# A `ToolCaller` can choose to call tools or respond like a normal LLM.\n",
     "\n",
@@ -457,7 +429,6 @@
    "cell_type": "code",
    "execution_count": null,
    "metadata": {},
-<<<<<<< HEAD
    "outputs": [
     {
      "name": "stderr",
@@ -479,9 +450,6 @@
      ]
     }
    ],
-=======
-   "outputs": [],
->>>>>>> 73a64e55
    "source": [
     "# this should call the person schema tool\n",
     "\n",
@@ -502,7 +470,6 @@
    "cell_type": "code",
    "execution_count": null,
    "metadata": {},
-<<<<<<< HEAD
    "outputs": [
     {
      "name": "stderr",
@@ -520,9 +487,6 @@
      ]
     }
    ],
-=======
-   "outputs": [],
->>>>>>> 73a64e55
    "source": [
     "# this should call the Star Wars QA tool\n",
     "question = \"\"\"\n",
@@ -547,7 +511,6 @@
    "cell_type": "code",
    "execution_count": null,
    "metadata": {},
-<<<<<<< HEAD
    "outputs": [
     {
      "name": "stderr",
@@ -644,9 +607,6 @@
      ]
     }
    ],
-=======
-   "outputs": [],
->>>>>>> 73a64e55
    "source": [
     "response = all_caller(\n",
     "    system_vars=None,\n",
